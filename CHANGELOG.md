# Thunderdome Changelog

## Unreleased Changes
<<<<<<< HEAD
* Added `Arena::retain` for conveniently removing entries which do not satisfy a given predicate.
=======
* Fix `Arena::iter_mut` to return mutable references.
>>>>>>> dca7e4d8

## 0.3.0 (2020-10-16)
* Added `Arena::invalidate` for invalidating indices on-demand, as a faster remove-followed-by-reinsert.
* Added `Index::to_bits` and `Index::from_bits` for converting indices to a form convenient for passing outside of Rust.
* Added `Arena::clear` for conveniently clearing the whole arena.
* Change the semantics of `Arena::drain` to drop any remaining uniterated items when the `Drain` iterator is dropped, clearing the `Arena`.

## 0.2.1 (2020-10-01)
* Added `Default` implementation for `Arena`.
* Added `IntoIterator` implementation for `Arena` ([#1](https://github.com/LPGhatguy/thunderdome/issues/1))
* Added `Arena::iter` and `Arena::iter_mut` ([#2](https://github.com/LPGhatguy/thunderdome/issues/2))

## 0.2.0 (2020-09-03)
* Bumped MSRV to 1.34.1.
* Reduced size of `Index` by limiting `Arena` to 2^32 elements and 2^32 generations per slot.
	* These limits should not be hit in practice, but will consistently trigger panics.
* Changed generation counter to wrap instead of panic on overflow.
	* Collisions where an index using the same slot and a colliding generation on [1, 2^32] should be incredibly unlikely.

## 0.1.1 (2020-09-02)
* Added `Arena::with_capacity` for preallocating space.
* Added `Arena::len`, `Arena::capacity`, and `Arena::is_empty`.
* Improved panic-on-wrap guarantees, especially around unsafe code.
* Simplified and documented implementation.

## 0.1.0 (2020-09-02)
* Initial release
* Pretty much completely untested
* You probably shouldn't use this version<|MERGE_RESOLUTION|>--- conflicted
+++ resolved
@@ -1,11 +1,8 @@
 # Thunderdome Changelog
 
 ## Unreleased Changes
-<<<<<<< HEAD
 * Added `Arena::retain` for conveniently removing entries which do not satisfy a given predicate.
-=======
 * Fix `Arena::iter_mut` to return mutable references.
->>>>>>> dca7e4d8
 
 ## 0.3.0 (2020-10-16)
 * Added `Arena::invalidate` for invalidating indices on-demand, as a faster remove-followed-by-reinsert.
